# (C) Datadog, Inc. 2019-present
# All rights reserved
# Licensed under a 3-clause BSD style license (see LICENSE)

# stdlib
import os

import mock
import pytest

from datadog_checks.kube_apiserver_metrics import KubeAPIServerMetricsCheck

customtag = "custom:tag"

instance = {
    'prometheus_url': 'https://localhost:443/metrics',
    'bearer_token_auth': 'false',
    'tags': [customtag],
}


@pytest.fixture()
def mock_get():
    f_name = os.path.join(os.path.dirname(__file__), 'fixtures', 'metrics_1.15.0.txt')
    with open(f_name, 'r') as f:
        text_data = f.read()
    with mock.patch(
        'requests.get',
        return_value=mock.MagicMock(
            status_code=200,
            iter_lines=lambda **kwargs: text_data.split("\n"),
            headers={'Content-Type': "text/plain", 'Authorization': "Bearer XXX"},
        ),
    ):
        yield


class TestKubeAPIServerMetrics:
    """Basic Test for kube_apiserver integration."""

    CHECK_NAME = 'kube_apiserver_metrics'
    NAMESPACE = 'kube_apiserver'
    METRICS = [
        NAMESPACE + '.longrunning_gauge',
        NAMESPACE + '.current_inflight_requests',
        NAMESPACE + '.audit_event',
        NAMESPACE + '.go_threads',
        NAMESPACE + '.go_goroutines',
        NAMESPACE + '.APIServiceRegistrationController_depth',
        NAMESPACE + '.etcd_object_counts',
        NAMESPACE + '.rest_client_requests_total',
        NAMESPACE + '.apiserver_request_count',
        NAMESPACE + '.apiserver_dropped_requests_total',
        NAMESPACE + '.http_requests_total',
        NAMESPACE + '.authenticated_user_requests',
        NAMESPACE + '.apiserver_request_total',
        NAMESPACE + '.grpc_client_handled_total',
        NAMESPACE + '.grpc_client_msg_received_total',
        NAMESPACE + '.grpc_client_msg_sent_total',
        NAMESPACE + '.grpc_client_started_total',
        NAMESPACE + '.rest_client_request_latency_seconds.sum',
        NAMESPACE + '.rest_client_request_latency_seconds.count',
        NAMESPACE + '.admission_step_admission_latencies_seconds.sum',
        NAMESPACE + '.admission_step_admission_latencies_seconds.count',
        NAMESPACE + '.admission_step_admission_latencies_seconds_summary.sum',
        NAMESPACE + '.admission_step_admission_latencies_seconds_summary.count',
        NAMESPACE + '.admission_step_admission_latencies_seconds_summary.quantile',
        NAMESPACE + '.admission_controller_admission_duration_seconds.sum',
        NAMESPACE + '.admission_controller_admission_duration_seconds.count',
<<<<<<< HEAD
        NAMESPACE + '.request_latencies.sum',
        NAMESPACE + '.request_latencies.count',
        NAMESPACE + '.request_duration_seconds.sum',
        NAMESPACE + '.request_duration_seconds.count',
        NAMESPACE + '.registered_watchers',
        NAMESPACE + '.process_resident_memory_bytes',
        NAMESPACE + '.process_virtual_memory_bytes',
=======
        NAMESPACE + '.registered_watchers',
        NAMESPACE + '.etcd_request_duration_seconds.sum',
        NAMESPACE + '.etcd_request_duration_seconds.count',
        NAMESPACE + '.request_duration_seconds.sum',
        NAMESPACE + '.request_duration_seconds.count',
        # v1.16+
        # https://v1-16.docs.kubernetes.io/docs/setup/release/#added-metrics
        # NAMESPACE + '.watch_events_sizes.sum',
        # NAMESPACE + '.watch_events_sizes.count',
        # v1.17+
        # https://github.com/kubernetes/kubernetes/pull/82409
        # NAMESPACE + '.authentication_duration_seconds.sum',
        # NAMESPACE + '.authentication_duration_seconds.count',
>>>>>>> 6a6e0987
    ]
    COUNT_METRICS = [
        NAMESPACE + '.audit_event.count',
        NAMESPACE + '.rest_client_requests_total.count',
        NAMESPACE + '.apiserver_request_count.count',
        NAMESPACE + '.apiserver_dropped_requests_total.count',
        NAMESPACE + '.http_requests_total.count',
        NAMESPACE + '.authenticated_user_requests.count',
        NAMESPACE + '.apiserver_request_total.count',
        # v1.16+
        # https://v1-16.docs.kubernetes.io/docs/setup/release/#added-metrics
        # NAMESPACE + '.authentication_attempts.count',
        # v1.17+
        # https://github.com/kubernetes/kubernetes/pull/83427
        # NAMESPACE + '.apiserver_request_terminations_total.count',
    ]

    def test_check(self, aggregator, mock_get):
        """
        Testing kube_apiserver_metrics metrics collection.
        """

        check = KubeAPIServerMetricsCheck('kube_apiserver_metrics', {}, [instance])
        check.check(instance)

        # check that we then get the count metrics also
        check.check(instance)

        for metric in self.METRICS + self.COUNT_METRICS:
            aggregator.assert_metric(metric)
            aggregator.assert_metric_has_tag(metric, customtag)
        aggregator.assert_all_metrics_covered()<|MERGE_RESOLUTION|>--- conflicted
+++ resolved
@@ -67,7 +67,6 @@
         NAMESPACE + '.admission_step_admission_latencies_seconds_summary.quantile',
         NAMESPACE + '.admission_controller_admission_duration_seconds.sum',
         NAMESPACE + '.admission_controller_admission_duration_seconds.count',
-<<<<<<< HEAD
         NAMESPACE + '.request_latencies.sum',
         NAMESPACE + '.request_latencies.count',
         NAMESPACE + '.request_duration_seconds.sum',
@@ -75,12 +74,8 @@
         NAMESPACE + '.registered_watchers',
         NAMESPACE + '.process_resident_memory_bytes',
         NAMESPACE + '.process_virtual_memory_bytes',
-=======
-        NAMESPACE + '.registered_watchers',
         NAMESPACE + '.etcd_request_duration_seconds.sum',
         NAMESPACE + '.etcd_request_duration_seconds.count',
-        NAMESPACE + '.request_duration_seconds.sum',
-        NAMESPACE + '.request_duration_seconds.count',
         # v1.16+
         # https://v1-16.docs.kubernetes.io/docs/setup/release/#added-metrics
         # NAMESPACE + '.watch_events_sizes.sum',
@@ -89,7 +84,6 @@
         # https://github.com/kubernetes/kubernetes/pull/82409
         # NAMESPACE + '.authentication_duration_seconds.sum',
         # NAMESPACE + '.authentication_duration_seconds.count',
->>>>>>> 6a6e0987
     ]
     COUNT_METRICS = [
         NAMESPACE + '.audit_event.count',
