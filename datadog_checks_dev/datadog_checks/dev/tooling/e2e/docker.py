# (C) Datadog, Inc. 2018-present
# All rights reserved
# Licensed under a 3-clause BSD style license (see LICENSE)
import re
from contextlib import contextmanager

from ...subprocess import run_command
from ...utils import find_free_port, get_ip, path_join
from ..constants import REQUIREMENTS_IN, get_root
from .agent import (
    DEFAULT_AGENT_VERSION,
    DEFAULT_DOGSTATSD_PORT,
    DEFAULT_PYTHON_VERSION,
    FAKE_API_KEY,
    MANIFEST_VERSION_PATTERN,
    get_agent_conf_dir,
    get_agent_exe,
    get_agent_version_manifest,
    get_pip_exe,
    get_rate_flag,
)
from .config import config_file_name, env_exists, locate_config_dir, locate_config_file, remove_env_data, write_env_data


class DockerInterface(object):
    ENV_TYPE = 'docker'

    def __init__(
        self,
        check,
        env,
        base_package=None,
        config=None,
        env_vars=None,
        metadata=None,
        agent_build=None,
        api_key=None,
        dd_url=None,
        log_url=None,
        python_version=DEFAULT_PYTHON_VERSION,
        default_agent=False,
        dogstatsd=False,
    ):
        self.check = check
        self.env = env
        self.env_vars = env_vars or {}
        self.base_package = base_package
        self.config = config or {}
        self.metadata = metadata or {}
        self.agent_build = agent_build
        self.api_key = api_key or FAKE_API_KEY
        self.dd_url = dd_url
        self.log_url = log_url
        self.python_version = python_version or DEFAULT_PYTHON_VERSION
        self.dogstatsd = dogstatsd

        self._agent_version = self.metadata.get('agent_version')
        self.container_name = f'dd_{self.check}_{self.env}'
        self.config_dir = locate_config_dir(check, env)
        self.config_file = locate_config_file(check, env)
        self.config_file_name = config_file_name(self.check)

<<<<<<< HEAD
        # If we use a default build, and it's missing the py suffix, adds it
        if (default_agent or self.agent_build == 'datadog/agent-dev:alex-snmp-corecheck') and self.agent_build and 'py' not in self.agent_build:
=======
        # If we use a default non-RC build, and it's missing the py suffix, adds it
        if default_agent and self.agent_build and 'rc' not in self.agent_build and 'py' not in self.agent_build:
>>>>>>> 6de1c2ba
            # Agent 6 image no longer supports -pyX
            if self.agent_build != 'datadog/agent:6':
                self.agent_build = f'{self.agent_build}-py{self.python_version}'

        if self.agent_build and self.metadata.get('use_jmx', False):
            self.agent_build = f'{self.agent_build}-jmx'

    @property
    def agent_version(self):
        return self._agent_version or DEFAULT_AGENT_VERSION

    @property
    def check_mount_dir(self):
        return f'/home/{self.check}'

    @property
    def base_mount_dir(self):
        return '/home/datadog_checks_base'

    @property
    def agent_command(self):
        return get_agent_exe(self.agent_version)

    def exec_command(self, command, **kwargs):
        cmd = 'docker exec'

        if kwargs.pop('interactive', False):
            cmd += ' -it'

        if command.startswith('pip '):
            command = command.replace('pip', ' '.join(get_pip_exe(self.python_version)), 1)

        cmd += f' {self.container_name}'
        cmd += f' {command}'

        return run_command(cmd, **kwargs)

    def run_check(
        self,
        capture=False,
        rate=False,
        times=None,
        pause=None,
        delay=None,
        log_level=None,
        as_json=False,
        as_table=False,
        break_point=None,
        jmx_list=None,
    ):
        # JMX check
        if jmx_list:
            command = f'{self.agent_command} jmx list {jmx_list}'
        # Classic check
        else:
            command = f'{self.agent_command} check {self.check}'

            if rate:
                command += f' {get_rate_flag(self.agent_version)}'

            # These are only available for Agent 6+
            if times is not None:
                command += f' --check-times {times}'

            if pause is not None:
                command += f' --pause {pause}'

            if delay is not None:
                command += f' --delay {delay}'

            if as_json:
                command += f' --json {as_json}'

            if as_table:
                command += ' --table'

            if break_point is not None:
                command += f' --breakpoint {break_point}'

        if log_level is not None:
            command += f' --log-level {log_level}'

        return self.exec_command(command, capture=capture, interactive=break_point is not None)

    def exists(self):
        return env_exists(self.check, self.env)

    def remove_config(self):
        remove_env_data(self.check, self.env)

    def write_config(self, config=None):
        write_env_data(self.check, self.env, config or self.config, self.metadata)

    @contextmanager
    def use_config(self, config):
        # Avoid an unnecessary file write if possible
        if config != self.config:
            try:
                self.write_config(config)
                yield
            finally:
                self.write_config()
        else:
            yield

    def detect_agent_version(self):
        if self.agent_build and self._agent_version is None:
            command = [
                'docker',
                'run',
                '--rm',
                '-e',
                f'DD_API_KEY={self.api_key}',
                self.agent_build,
                'head',
                '--lines=1',
                f"{get_agent_version_manifest('linux')}",
            ]
            result = run_command(command, capture=True)
            match = re.search(MANIFEST_VERSION_PATTERN, result.stdout)
            if match:
                self._agent_version = int(match.group(1))

            self.metadata['agent_version'] = self.agent_version

    def update_check(self):
        command = ['docker', 'exec', self.container_name]
        command.extend(get_pip_exe(self.python_version))
        command.extend(('install', '-e', f'{self.check_mount_dir}[deps]'))
        run_command(command, capture=True, check=True)

    def update_base_package(self):
        command = ['docker', 'exec', self.container_name]
        command.extend(get_pip_exe(self.python_version))
        command.extend(('install', '-e', self.base_mount_dir))
        command.extend(('-r', f'{self.base_mount_dir}/{REQUIREMENTS_IN}'))
        run_command(command, capture=True, check=True)

    def update_agent(self):
        if self.agent_build and '/' in self.agent_build:
            run_command(['docker', 'pull', self.agent_build], capture=True, check=True)

    def start_agent(self):
        if not self.agent_build:
            return

        env_vars = {
            # Agent 6 will simply fail without an API key
            'DD_API_KEY': self.api_key,
            # Run expvar on a random port
            'DD_EXPVAR_PORT': 0,
            # Run API on a random port
            'DD_CMD_PORT': find_free_port(get_ip()),
            # Disable trace agent
            'DD_APM_ENABLED': 'false',
            # Don't write .pyc, needed to fix this issue (only Python 2):
            # When reinstalling a package, .pyc are not cleaned correctly. The issue is fixed by not writing them
            # in the first place.
            # More info: https://github.com/DataDog/integrations-core/pull/5454
            # TODO: Remove PYTHONDONTWRITEBYTECODE env var when Python 2 support is removed
            'PYTHONDONTWRITEBYTECODE': "1",
        }
        if self.dd_url:
            # Set custom agent intake
            env_vars['DD_DD_URL'] = self.dd_url
        if self.log_url:
            # Set custom agent log intake
            env_vars['DD_LOGS_CONFIG_DD_URL'] = self.log_url
        env_vars.update(self.env_vars)

        volumes = [
            # Mount the config directory, not the file, to ensure updates are propagated
            # https://github.com/moby/moby/issues/15793#issuecomment-135411504
            f'{self.config_dir}:{get_agent_conf_dir(self.check, self.agent_version)}',
            # Mount the check directory
            f'{path_join(get_root(), self.check)}:{self.check_mount_dir}',
            # Mount the /proc directory
            '/proc:/host/proc',
        ]
        volumes.extend(self.metadata.get('docker_volumes', []))

        command = [
            'docker',
            'run',
            # Keep it up
            '-d',
            # Ensure consistent naming
            '--name',
            self.container_name,
            # Ensure access to host network
            '--network',
            'host',
        ]
        for volume in volumes:
            command.extend(['-v', volume])

        # Any environment variables passed to the start command
        for key, value in sorted(env_vars.items()):
            command.extend(['-e', f'{key}={value}'])

        # The docker `--add-host` command will reliably create entries in the `/etc/hosts` file,
        # otherwise, edits to that file will be overwritten on container restarts
        for host, ip in self.metadata.get('custom_hosts', []):
            command.extend(['--add-host', f'{host}:{ip}'])

        if self.dogstatsd:
            command.extend(['-p', f'{DEFAULT_DOGSTATSD_PORT}:{DEFAULT_DOGSTATSD_PORT}/udp'])

        if 'proxy' in self.metadata:
            if 'http' in self.metadata['proxy']:
                command.extend(['-e', f"DD_PROXY_HTTP={self.metadata['proxy']['http']}"])
            if 'https' in self.metadata['proxy']:
                command.extend(['-e', f"DD_PROXY_HTTPS={self.metadata['proxy']['https']}"])

        if self.base_package:
            # Mount the check directory
            command.append('-v')
            command.append(f'{self.base_package}:{self.base_mount_dir}')

        # The chosen tag
        command.append(self.agent_build)

        return run_command(command, capture=True)

    def stop_agent(self):
        # Only error for exit code if config actually exists
        run_command(['docker', 'stop', self.container_name], capture=True, check=self.exists())
        run_command(['docker', 'rm', self.container_name], capture=True, check=self.exists())

    def restart_agent(self):
        return run_command(['docker', 'restart', self.container_name], capture=True)

    def shell(self):
        return self.exec_command('/bin/bash', interactive=True)


def get_docker_networks():
    command = ['docker', 'network', 'ls', '--format', '{{.Name}}']
    lines = run_command(command, capture='out', check=True).stdout.splitlines()

    return [line.strip() for line in lines]<|MERGE_RESOLUTION|>--- conflicted
+++ resolved
@@ -60,13 +60,8 @@
         self.config_file = locate_config_file(check, env)
         self.config_file_name = config_file_name(self.check)
 
-<<<<<<< HEAD
-        # If we use a default build, and it's missing the py suffix, adds it
-        if (default_agent or self.agent_build == 'datadog/agent-dev:alex-snmp-corecheck') and self.agent_build and 'py' not in self.agent_build:
-=======
         # If we use a default non-RC build, and it's missing the py suffix, adds it
-        if default_agent and self.agent_build and 'rc' not in self.agent_build and 'py' not in self.agent_build:
->>>>>>> 6de1c2ba
+        if (default_agent or self.agent_build == 'datadog/agent-dev:alex-snmp-corecheck') and self.agent_build and 'rc' not in self.agent_build and 'py' not in self.agent_build:
             # Agent 6 image no longer supports -pyX
             if self.agent_build != 'datadog/agent:6':
                 self.agent_build = f'{self.agent_build}-py{self.python_version}'
