include_recipe 'datadog::dd-agent'

# Monitor mysql
#
# Assuming you have 1 mysql instance "prod"  on a given server, you will need to set
# up the following attributes at some point in your Chef run, in either
# a role or another cookbook.
#
# node['datadog']['mysql']['instances'] = [
#   {
#     'server' => "localhost",
#     'port' => 3306,
#     'user' => "my_username",
#     'pass' => "my_password",
#     'sock' => "/path/to/mysql.sock",
#     'tags' => ["prod"],
#     'options' => [
#       "replication: 0",
#       "galera_cluster: 1"
#     ],
#     'queries' => [
#       {
#         'type' => 'gauge',
#         'field' => 'users_count'
#         'metric' => 'my_app.my_users.count',
#         'query' => 'SELECT COUNT(1) AS users_count FROM users'
#       },
#     ]
#   },
# ]

datadog_monitor 'mysql' do
  instances node['datadog']['mysql']['instances']
<<<<<<< HEAD
  logs node['datadog']['mysql']['logs']
=======
  action :add
  notifies :restart, 'service[datadog-agent]' if node['datadog']['agent_start']
>>>>>>> e505416e
end<|MERGE_RESOLUTION|>--- conflicted
+++ resolved
@@ -31,10 +31,7 @@
 
 datadog_monitor 'mysql' do
   instances node['datadog']['mysql']['instances']
-<<<<<<< HEAD
   logs node['datadog']['mysql']['logs']
-=======
   action :add
   notifies :restart, 'service[datadog-agent]' if node['datadog']['agent_start']
->>>>>>> e505416e
 end