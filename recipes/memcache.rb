include_recipe 'datadog::dd-agent'

# Integrate memcache metrics into Datadog
#
# Simply set up attributes following this example.
# If you are running multiple memcache instances on the same machine
# list them all as hashes.
#
# node.datadog.memcache.instances = [
#                                    {
#                                      "url" => "localhost",
#                                      "port" => "11211",
#                                      "tags" => ["prod", "aws"]
#                                    }
#                                   ]

datadog_monitor 'mcache' do
  instances node['datadog']['memcache']['instances']
<<<<<<< HEAD
  logs node['datadog']['memcache']['logs']
=======
  action :add
  notifies :restart, 'service[datadog-agent]' if node['datadog']['agent_start']
>>>>>>> e505416e
end<|MERGE_RESOLUTION|>--- conflicted
+++ resolved
@@ -16,10 +16,7 @@
 
 datadog_monitor 'mcache' do
   instances node['datadog']['memcache']['instances']
-<<<<<<< HEAD
   logs node['datadog']['memcache']['logs']
-=======
   action :add
   notifies :restart, 'service[datadog-agent]' if node['datadog']['agent_start']
->>>>>>> e505416e
 end