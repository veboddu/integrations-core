--- conflicted
+++ resolved
@@ -41,10 +41,7 @@
 
 datadog_monitor 'supervisord' do
   instances node['datadog']['supervisord']['instances']
-<<<<<<< HEAD
   logs node['datadog']['supervisord']['logs']
-=======
   action :add
   notifies :restart, 'service[datadog-agent]' if node['datadog']['agent_start']
->>>>>>> e505416e
 end