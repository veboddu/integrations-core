{
  "maintainer": "help@datadoghq.com",
  "manifest_version": "0.1.0",
  "max_agent_version": "6.0.0",
  "min_agent_version": "5.6.3",
  "name": "consul",
  "short_description": "Alert on Consul health checks, see service-to-node mappings, and much more.",
  "support": "core",
  "supported_os": [
    "linux",
    "mac_os",
    "windows"
  ],
<<<<<<< HEAD
  "version": "1.1.0",
  "guid": "ec1e9fac-a339-49a3-b501-60656d2a5671",
  "public_title": "Datadog-Consul Integration",
  "categories":["containers", "orchestration", "configuration & deployment", "notification"],
  "doc_link": "https://docs.datadoghq.com/integrations/consul/",
  "is_public": true,
  "has_logo": true
=======
  "version": "1.2.0",
  "guid": "ec1e9fac-a339-49a3-b501-60656d2a5671"
>>>>>>> c2d365b4
}<|MERGE_RESOLUTION|>--- conflicted
+++ resolved
@@ -11,16 +11,11 @@
     "mac_os",
     "windows"
   ],
-<<<<<<< HEAD
-  "version": "1.1.0",
-  "guid": "ec1e9fac-a339-49a3-b501-60656d2a5671",
+  "version": "1.2.0",
+  "guid": "ec1e9fac-a339-49a3-b501-60656d2a5671"
   "public_title": "Datadog-Consul Integration",
   "categories":["containers", "orchestration", "configuration & deployment", "notification"],
   "doc_link": "https://docs.datadoghq.com/integrations/consul/",
   "is_public": true,
   "has_logo": true
-=======
-  "version": "1.2.0",
-  "guid": "ec1e9fac-a339-49a3-b501-60656d2a5671"
->>>>>>> c2d365b4
 }